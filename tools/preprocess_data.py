# coding=utf-8
# Copyright (c) 2020, NVIDIA CORPORATION.  All rights reserved.
#
# Licensed under the Apache License, Version 2.0 (the "License");
# you may not use this file except in compliance with the License.
# You may obtain a copy of the License at
#
#     http://www.apache.org/licenses/LICENSE-2.0
#
# Unless required by applicable law or agreed to in writing, software
# distributed under the License is distributed on an "AS IS" BASIS,
# WITHOUT WARRANTIES OR CONDITIONS OF ANY KIND, either express or implied.
# See the License for the specific language governing permissions and
# limitations under the License.

"""Processing data for pretraining."""

import argparse
import collections
import itertools
import json
import multiprocessing
import os
import sys
<<<<<<< HEAD

from megatron.data.indexed_dataset import best_fitting_dtype
=======
import threading
>>>>>>> c71d870a

sys.path.append(os.path.abspath(os.path.join(os.path.dirname(__file__),
                                             os.path.pardir)))
import time

import torch
try:
    import nltk
    nltk_available = True
except ImportError:
    nltk_available = False

from megatron.tokenizer import build_tokenizer
from megatron.data import indexed_dataset
import threading
from multiprocessing.connection import Connection

from megatron.data.indexed_dataset import index_file_path, data_file_path

# https://stackoverflow.com/questions/33139531/preserve-empty-lines-with-nltks-punkt-tokenizer
class CustomLanguageVars(nltk.tokenize.punkt.PunktLanguageVars):

    _period_context_fmt = r"""
        \S*                          # some word material
        %(SentEndChars)s             # a potential sentence ending
        \s*                       #  <-- THIS is what I changed
        (?=(?P<after_tok>
            %(NonWord)s              # either other punctuation
            |
            (?P<next_tok>\S+)     #  <-- Normally you would have \s+ here
        ))"""

class IdentitySplitter(object):
    def tokenize(self, *text):
        return text

class Encoder(object):
    def __init__(self, args):
        self.args = args

    def initializer(self):
        # Use Encoder class as a container for global data
        Encoder.tokenizer = build_tokenizer(self.args)

        if self.args.split_sentences:
            if not nltk_available:
                print("NLTK is not available to split sentences.")
                exit()
            splitter = nltk.load("tokenizers/punkt/english.pickle")
            if self.args.keep_newlines:
                # this prevents punkt from eating newlines after sentences
                Encoder.splitter = nltk.tokenize.punkt.PunktSentenceTokenizer(
                    train_text = splitter._params,
                    lang_vars = CustomLanguageVars())
            else:
                Encoder.splitter = splitter

        else:
            Encoder.splitter = IdentitySplitter()


    def encode(self, json_line):
        data = json.loads(json_line)
        ids = {}
        for key in self.args.json_keys:
            text = data[key]
            tokenized_sentences = Encoder.splitter.tokenize(text)
            if self.args.old_gpt_tokenize:
              doc_ids = [
                  sentence_ids
                  for sentence_ids in Encoder.tokenizer.batch_tokenize_old(tokenized_sentences)
                  if len(sentence_ids) > 0
              ]
            else:
              doc_ids = [
                  sentence_ids
                  for sentence_ids in Encoder.tokenizer.batch_tokenize(tokenized_sentences)
                  if len(sentence_ids) > 0
              ]
            if len(doc_ids) > 0 and self.args.append_eod:
                doc_ids[-1].append(Encoder.tokenizer.eod)
            ids[key] = doc_ids
        return ids, len(json_line)

    # this depends on a queue in the main process to read the lines and write to disk
    # if _iter is true, read line by line, instead in blocks
    def encode_batch(self, job):
      def process_line(self, json_line):
          try:
            data = json.loads(json_line)
          except:
            print ('json_line', json_line)
            raise 

          ids = {}
          for key in self.args.json_keys:
              text = data[key]
              tokenized_sentences = Encoder.splitter.tokenize(text)
              if self.args.old_gpt_tokenize:
                doc_ids = [
                    sentence_ids
                    for sentence_ids in Encoder.tokenizer.batch_tokenize_old(tokenized_sentences)
                    if len(sentence_ids) > 0
                ]
              else:
                doc_ids = [
                    sentence_ids
                    for sentence_ids in Encoder.tokenizer.batch_tokenize(tokenized_sentences)
                    if len(sentence_ids) > 0
                ]
              if len(doc_ids) > 0 and self.args.append_eod:
                  doc_ids[-1].append(Encoder.tokenizer.eod)
              ids[key] = doc_ids
          return (ids, len(json_line))
      _iter=self.args.read_iter
      ret = []
      if _iter:
        with open(self.args.input, 'r', encoding='utf-8') as fin:
          fin.seek(job[0])
          while fin.tell() < job[0]+job[1]:
            json_line = fin.readline()
            if not json_line: 
              break
            ret.append(process_line(self, json_line))
      else:
        with  open(self.args.input, 'r', encoding='utf-8') as fin:
          fin.seek(job[0])
          all_jsonl = fin.read(job[1]).split('\n')
        while all_jsonl:
          json_line = all_jsonl[0]
          all_jsonl = all_jsonl[1:]
          ret.append(process_line(self, json_line))
      return ret

    # this does writing to shard files
    # if _iter is true, read line by line, instead read in blocks
    def encode_shard(self, job):

      def process_line(self, json_line, builders):
        try:
            data = json.loads(json_line)
        except:
            print ('json_line', json_line)
            raise
        ids = {}
        for key in self.args.json_keys:
            text = data[key]
            tokenized_sentences = Encoder.splitter.tokenize(text)
            if self.args.old_gpt_tokenize:
                doc_ids = [
                    sentence_ids
                    for sentence_ids in Encoder.tokenizer.batch_tokenize_old(tokenized_sentences)
                    if len(sentence_ids) > 0
                ]
            else:
                doc_ids = [
                    sentence_ids
                    for sentence_ids in Encoder.tokenizer.batch_tokenize(tokenized_sentences)
                    if len(sentence_ids) > 0
                ]
            if len(doc_ids) > 0 and self.args.append_eod:
                doc_ids[-1].append(Encoder.tokenizer.eod)
            ids[key] = doc_ids
        doc, bytes_processed = ids, len(json_line)
        if doc:
          for key, sentences in doc.items():
              if len(sentences) == 0:
                  continue
              for sentence in sentences:
                  builders[key].add_item(torch.IntTensor(sentence))
              builders[key].end_document()

      ###
      _iter=self.args.read_iter
      level = "document"
      if self.args.split_sentences:
          level = "sentence"
      output_bin_files = {}
      output_idx_files = {}
      builders = {}
      for key in self.args.json_keys:
          output_bin_files[key] = "{}_{}_{}_shard_{}.bin".format(self.args.output_prefix,
                                                        key, level, job[0])
          output_idx_files[key] = "{}_{}_{}_shard_{}.idx".format(self.args.output_prefix,
                                                        key, level, job[0])
          builders[key] = indexed_dataset.make_builder(output_bin_files[key],
                                                impl=self.args.dataset_impl,
                                                vocab_size=Encoder.tokenizer.vocab_size)
      num_docs=0
      if _iter:
        with open(self.args.input, 'r', encoding='utf-8') as fin:
          fin.seek(job[0])
          while fin.tell() < job[0]+job[1]:
            json_line = fin.readline()
            if not json_line: 
              break
            num_docs += 1
            process_line(self, json_line, builders)
      else:
        with  open(self.args.input, 'r', encoding='utf-8') as fin:
          fin.seek(job[0])
          all_jsonl = fin.read(job[1]).split('\n')
        while all_jsonl:
          num_docs += 1
          json_line = all_jsonl[0]
          all_jsonl = all_jsonl[1:]
          process_line(self, json_line, builders)

      for key in self.args.json_keys:
          builders[key].finalize(output_idx_files[key])

      return num_docs, [output_bin_files[key].replace(".bin", "") for key in self.args.json_keys], job[1]

def process_samples(simple_queue, process_index, args, level, writer: Connection):
    encoder = Encoder(args)
    encoder.initializer()

    output_bin_files = {}
    output_idx_files = {}
    builders = {}
    for key in args.json_keys:
        output_filename = f"{args.output_prefix}_{key}_{level}_{process_index}"
        output_bin_files[key] = data_file_path(output_filename)
        output_idx_files[key] = index_file_path(output_filename)
        builders[key] = indexed_dataset.make_builder(output_bin_files[key],
                                                     impl=args.dataset_impl,
                                                     vocab_size=encoder.tokenizer.vocab_size)

    json_lines = simple_queue.get()
    while json_lines is not None:
        try:
            process_json_lines(json_lines, encoder, builders, writer)
        except:
            # Debugging code in order to understand why the encoder can fail
            for json_line in json_lines:
                try:
                    if json_line.strip() == "":
                        continue
                    encoder.encode(json_line)
                except:
                    print(repr(json_line))
                    print(json_line.strip() == "")
                    raise

        json_lines = simple_queue.get()

    # in case finished, we still need to add None to signal to everyone else
    simple_queue.put(None)
    # we need to send EOFError
    writer.close()

    for key in args.json_keys:
        builders[key].finalize(output_idx_files[key])


def process_json_lines(json_lines, encoder, builders, writer):
    total_bytes_processed = 0
    for json_line in json_lines:
        if json_line.strip() == "":
            continue

        doc, bytes_processed = encoder.encode(json_line)

        total_bytes_processed += bytes_processed

        for key, sentences in doc.items():
            if len(sentences) == 0:
                continue
            for sentence in sentences:
                builders[key].add_item(torch.IntTensor(sentence))
            builders[key].end_document()

    writer.send((len(json_lines), total_bytes_processed))


def get_args():
    parser = argparse.ArgumentParser()
    group = parser.add_argument_group(title='input data')
    group.add_argument('--input', type=str,
                       help='Path to input JSON')
    group.add_argument('--multiprocessing_type', type=str, default='one_reader_one_writer', required=False,
                       choices=['queue_reader_writer','many_readers',
                                'many_readers_many_writers', 'one_reader_one_writer'],
                       help='What type of multiprocessing strategy to use.')
    group.add_argument('--read_iter', type=bool, default=True,
                       help='Read the input file iteratively instead of in batch_shard_size blocks')
    group.add_argument('--batch_shard_size', type=int, default=10,
                       help='Size of batch/shards in MBs')
    group.add_argument('--chunksize', type=int, default=25,
                       help='If we are using one reader, this is the number of lines allocated to each worker')
    group.add_argument('--datasets', nargs='+', default=None,
                       help='Paths to one or more input datasets to merge')
    group.add_argument('--json-keys', nargs='+', default=['text'],
                       help='space separate listed of keys to extract from json')
    group.add_argument('--split-sentences', action='store_true',
                       help='Split documents into sentences.')
    group.add_argument('--keep-newlines', action='store_true',
                       help='Keep newlines between sentences when splitting.')

    group = parser.add_argument_group(title='tokenizer')
    group.add_argument('--tokenizer-type', type=str, required=True,
                       choices=['BertWordPieceLowerCase','BertWordPieceCase',
                                'GPT2BPETokenizer', 'PretrainedFromHF'],
                       help='What type of tokenizer to use.')
    group.add_argument('--old_gpt_tokenize', type=bool, default=False,
                       help='Use the old gpt tokenize method')
    group.add_argument('--vocab-file', type=str, default=None,
                       help='Path to the vocab file')
    group.add_argument('--merge-file', type=str, default=None,
                       help='Path to the BPE merge file (if necessary).')
    group.add_argument('--append-eod', action='store_true',
                       help='Append an <eod> token to the end of a document.')
    group.add_argument("--tokenizer-name-or-path", type=str, default=None,
                       help="Name or path of the huggingface tokenizer.")

    group = parser.add_argument_group(title='output data')
    group.add_argument('--output-prefix', type=str, required=True,
                       help='Path to binary output file without suffix')
    group.add_argument('--dataset-impl', type=str, default='mmap',
                       choices=['lazy', 'cached', 'mmap'])

    group = parser.add_argument_group(title='runtime')
    group.add_argument('--workers', type=int, default=1,
                       help='Number of worker processes to launch')
    group.add_argument('--log-interval', type=int, default=100,
                       help='Interval between progress updates')
    group.add_argument('--less_logs', type=bool, default=False,
                       help="Don't display so many logs.")
    args = parser.parse_args()
    args.keep_empty = False

<<<<<<< HEAD
=======
    if args.old_gpt_tokenize and args.tokenizer_type != 'GPT2BPETokenizer':
      print ("warning: old_gpt_tokenize only available for tokenizer-type == GPT2BPETokenizer")
      args.old_gpt_tokenize = False
    if args.input is None and args.datasets is None:
      raise RuntimeError("Either an input file or one or more datasets to merge must be provided.")
    if args.input is not None and args.datasets is not None:
      raise RuntimeError("Both input and datasets are set. Either an input file is processed or a list of datasets are merged, but not both.")
    if args.datasets is not None and len(args.json_keys) > 1:
      raise RuntimeError("Merging datasets are performed only for one key at a time.")

>>>>>>> c71d870a
    if args.tokenizer_type.lower().startswith('bert'):
        if not args.split_sentences:
            print("Bert tokenizer detected, are you sure you don't want to split sentences?")

    # some default/dummy values for the tokenizer
    args.rank = 0
    args.make_vocab_size_divisible_by = 128
    args.tensor_model_parallel_size = 1
    args.vocab_extra_ids = 0

    return args

       
def get_file_shard_ranges(input_file_path, shard_size, num_proc, num_shards=None):
        file_size= os.stat(input_file_path).st_size        
        if num_shards is not None:
            shard_size = int(file_size/num_shards) 
        shard_size = min(shard_size, int(file_size/num_proc))
        with open(input_file_path, "rb") as f:
          file_segs = []
          file_pos = 0
          while file_pos < file_size:
                if file_size - file_pos <= shard_size:
                    file_segs.append((file_pos, file_size-file_pos))
                    break
                f.seek(file_pos+shard_size, 0)
                seg_len = shard_size
                line = f.readline()
                if not line:
                    file_segs.append((file_pos, file_size-file_pos))
                    break
                seg_len += len(line)
                if file_size-(file_pos+seg_len) < shard_size:
                    file_segs.append((file_pos, file_size-file_pos))
                    break

                file_segs.append((file_pos, seg_len))
                file_pos = f.tell()
          line = None
          return file_segs



def fill_simple_queue(filename, simple_queue, chunksize:int):
    with open(filename, "r") as f:
        print("Start filling queue")
        while True:
            acc = tuple(itertools.islice(f, chunksize))
            if len(acc) == 0:
                simple_queue.put(None)
                return
            simple_queue.put(acc)

def log(readers, log_interval, less_logs):
    print("Start Logging")
    proc_start = time.time()
    total_bytes_processed = 0
    doc_processed = 0
    logged_docs = 0
    elapsed = 1
    # we want to compute a rolling average of bytes processed over last 10k documents (more or less)
    bytes_queue_max_length = 10_000 // log_interval + 1
    bytes_queue = collections.deque(maxlen= bytes_queue_max_length)
    # we fill the queue with (start_time, 0)
    bytes_queue.extend([(proc_start, total_bytes_processed)]*bytes_queue_max_length)

    while len(readers) != 0:
        for r in multiprocessing.connection.wait(readers):
            try:
                nb_of_docs, bytes_processed = r.recv()
                total_bytes_processed += bytes_processed
                doc_processed += nb_of_docs
            except EOFError:
                r.close()
                readers.remove(r)

            if ((doc_processed - logged_docs) >= log_interval):
                logged_docs = doc_processed
                current = time.time()
                elapsed = current - proc_start

                (old_start_time, old_bytes) = bytes_queue.popleft()
                bytes_queue.append((current, total_bytes_processed))
                mbs = (total_bytes_processed - old_bytes) / (current - old_start_time) / 1024 / 1024
                if not less_logs: print(f"Processed {doc_processed} documents",
                      f"({doc_processed / elapsed} docs/s, {mbs} MB/s).")
    if less_logs:
        print(f"Processed {doc_processed} documents",
              f"({doc_processed / elapsed} docs/s, {mbs} MB/s).")
def main():
    args = get_args()
    startup_start = time.time()
<<<<<<< HEAD

    print("Opening", args.input)
    fin = open(args.input, 'r', encoding='utf-8')

    if nltk_available and args.split_sentences:
        nltk.download("punkt", quiet=True)

    encoder = Encoder(args)
    tokenizer = build_tokenizer(args)
    pool = multiprocessing.Pool(args.workers, initializer=encoder.initializer)
    encoded_docs = pool.imap(encoder.encode, fin, 25)
    #encoded_docs = map(encoder.encode, fin)

    level = "document"
    if args.split_sentences:
        level = "sentence"

    print(f"Vocab size: {tokenizer.vocab_size}")
    print(f"Output prefix: {args.output_prefix}")
    output_bin_files = {}
    output_idx_files = {}
    builders = {}
    for key in args.json_keys:
        output_bin_files[key] = "{}_{}_{}.bin".format(args.output_prefix,
                                                    key, level)
        output_idx_files[key] = "{}_{}_{}.idx".format(args.output_prefix,
                                                    key, level)
        builders[key] = indexed_dataset.make_builder(output_bin_files[key],
                                                     impl=args.dataset_impl,
                                                     dtype=best_fitting_dtype(tokenizer.vocab_size))

    startup_end = time.time()
    proc_start = time.time()
    total_bytes_processed = 0
    print("Time to startup:", startup_end - startup_start)

    for i, (doc, bytes_processed) in enumerate(encoded_docs, start=1):
        total_bytes_processed += bytes_processed
        for key, sentences in doc.items():
            if len(sentences) == 0:
                continue
            for sentence in sentences:
                builders[key].add_item(torch.IntTensor(sentence))
            builders[key].end_document()
        if i % args.log_interval == 0:
=======
    if args.datasets is not None:
      startup_start = time.time()
      print("Merging",args.datasets)
      tokenizer = build_tokenizer(args)
      level = "document"
      if args.split_sentences:
          level = "sentence"
      print(f"Vocab size: {tokenizer.vocab_size}")
      print(f"Output prefix: {args.output_prefix}")
      output_bin_files = {}
      output_idx_files = {}
      builders = {}
      for key in args.json_keys:
          output_bin_files[key] = "{}_{}_{}.bin".format(args.output_prefix,
                                                        key, level)
          output_idx_files[key] = "{}_{}_{}.idx".format(args.output_prefix,
                                                        key, level)

          builders[key] = indexed_dataset.make_builder(output_bin_files[key],
                                                impl=args.dataset_impl,
                                                vocab_size=tokenizer.vocab_size)
          for dataset in args.datasets:
            builders[key].merge_file_(dataset)

      startup_end = time.time()
      print("Time to merge:", startup_end - startup_start)

      for key in args.json_keys:
          builders[key].finalize(output_idx_files[key])

      print(f"Merged {len(args.datasets)} datasets to {args.output_prefix}")
    else:
      startup_start = time.time()
      if  args.multiprocessing_type == 'queue_reader_writer': 
        print (f"Doing: {args.multiprocessing_type}")
        print("Opening", args.input)
        simple_queue = multiprocessing.Queue() # we can also limit the number of elements to reduce the memory footprint.
        chunksize = args.chunksize

        if nltk_available and args.split_sentences:
            nltk.download("punkt", quiet=True)

        level = "document"
        if args.split_sentences:
            level = "sentence"

        assert args.workers > 2, "One worker is used for logging, one for filling the queue"
        readers, writers = list(zip(*[multiprocessing.Pipe(duplex=False) for _ in range(args.workers - 2)]))
        processes = [multiprocessing.Process(target=process_samples, args=(simple_queue, i, args, level, writer)) for i, writer in enumerate(writers)]
        log_thread = threading.Thread(target=log, args=(list(readers), args.log_interval, args.less_logs))
        fill_thread = multiprocessing.Process(target=fill_simple_queue, args=(args.input, simple_queue, chunksize))

        fill_thread.start()
        log_thread.start()
        for i, process in enumerate(processes):
            process.start()

        # We close the writable end of the pipe now to be sure that
        # p is the only process which owns a handle for it.  This
        # ensures that when p closes its handle for the writable end,
        # wait() will promptly report the readable end as being ready.
        # https://docs.python.org/fr/3/library/multiprocessing.html#multiprocessing.connection.Connection
        for writer in writers:
            writer.close()

        fill_thread.join()
        fill_thread.close()
        for process in processes:
            process.join()
            process.close()
        log_thread.join()

        # TODO: this may be done after.
        print("Merging files together")

        tokenizer = build_tokenizer(args)

        print(f"Vocab size: {tokenizer.vocab_size}")
        print(f"Output prefix: {args.output_prefix}")
        output_bin_files = {}
        output_idx_files = {}
        builders = {}
        for key in args.json_keys:
            output_filename = f"{args.output_prefix}_{key}_{level}"
            output_bin_files[key] = data_file_path(output_filename)
            output_idx_files[key] = index_file_path(output_filename)
            builders[key] = indexed_dataset.make_builder(output_bin_files[key],
                                                        impl=args.dataset_impl,
                                                        vocab_size=tokenizer.vocab_size)

        for key in args.json_keys:
            for process_index in range(len(processes)):
                output_filename = f"{args.output_prefix}_{key}_{level}_{process_index}"
                builders[key].merge_file_(output_filename)
                os.unlink(output_filename+".bin")
                os.unlink(output_filename+".idx")
            builders[key].finalize(output_idx_files[key])


      elif args.multiprocessing_type == 'many_readers': # many readers, and one writer
        # non-queue based methods
        print (f"Doing: {args.multiprocessing_type}")
        print("Opening", args.input)
        if nltk_available and args.split_sentences:
            nltk.download("punkt", quiet=True)
        level = "document"
        if args.split_sentences:
            level = "sentence"

        encoder = Encoder(args)
        vocab_size = build_tokenizer(args).vocab_size

        pool = multiprocessing.Pool(args.workers, initializer=encoder.initializer)
        shards = get_file_shard_ranges(args.input, args.batch_shard_size*1000000,  num_proc=args.workers) 
        if args.workers == 1:
          encoded_docs = map(encoder.encode_batch, shards)  
        else:
          encoded_docs = pool.imap(encoder.encode_batch, shards, chunksize=1)

        print(f"Vocab size: {vocab_size}")
        print(f"Output prefix: {args.output_prefix}")
        output_bin_files = {}
        output_idx_files = {}
        builders = {}
        for key in args.json_keys:
            output_bin_files[key] = "{}_{}_{}.bin".format(args.output_prefix,
                                                          key, level)
            output_idx_files[key] = "{}_{}_{}.idx".format(args.output_prefix,
                                                          key, level)
            builders[key] = indexed_dataset.make_builder(output_bin_files[key],
                                                  impl=args.dataset_impl,
                                                  vocab_size=vocab_size)

        startup_end = time.time()
        proc_start = time.time()
        total_bytes_processed = 0
        print("Time to startup:", startup_end - startup_start)
        i = 0
        for ret in encoded_docs:
          for (doc, bytes_processed) in ret:
            i+=1
            total_bytes_processed += bytes_processed
            for key, sentences in doc.items():
                if len(sentences) == 0:
                    continue
                for sentence in sentences:
                    builders[key].add_item(torch.IntTensor(sentence))
                builders[key].end_document()
            if not args.less_logs and (i % args.log_interval == 0):
                current = time.time()
                elapsed = current - proc_start
                mbs = total_bytes_processed/elapsed/1024/1024
                print(f"Processed {i} documents",
                      f"({i/elapsed} docs/s, {mbs} MB/s).",
                      file=sys.stderr)
        if args.less_logs:
            current = time.time()
            elapsed = current - proc_start
            mbs = total_bytes_processed/elapsed/1024/1024
            print(f"Processed {i} documents",
                      f"({i/elapsed} docs/s, {mbs} MB/s).",
                      file=sys.stderr)
        for key in args.json_keys:
            builders[key].finalize(output_idx_files[key])
        pool.close()
        pool.join()
      elif args.multiprocessing_type == 'many_readers_many_writers':# this is the many readers and many writers to shards and merge method
        print (f"Doing: {args.multiprocessing_type}")
        print("Opening", args.input)
        if nltk_available and args.split_sentences:
            nltk.download("punkt", quiet=True)
        level = "document"
        if args.split_sentences:
            level = "sentence"

        encoder = Encoder(args)
        vocab_size = build_tokenizer(args).vocab_size

        pool = multiprocessing.Pool(args.workers, initializer=encoder.initializer)
        shards = get_file_shard_ranges(args.input, args.batch_shard_size*1000000,  num_proc=args.workers) 
        if args.workers == 1:
          encoded_docs = map(encoder.encode_shard, shards)  
        else:
          encoded_docs = pool.imap(encoder.encode_shard, shards, chunksize=1)
        print(f"Vocab size: {vocab_size}")
        print(f"Output prefix: {args.output_prefix}")
        args.datasets =[]
        startup_end = time.time()
        proc_start = time.time()
        total_bytes_processed = 0
        print("Time to startup:", startup_end - startup_start)
        total_docs=0
        for i, (num_docs, shard_files, bytes_processed) in enumerate(encoded_docs, start=1):
            total_docs+=num_docs
            args.datasets.extend(shard_files)  
            total_bytes_processed += bytes_processed
            if not args.less_logs and (i % args.log_interval == 0):
                current = time.time()
                elapsed = current - proc_start
                mbs = total_bytes_processed/elapsed/1024/1024
                print(f"Processed {total_docs} documents",
                      f"({total_docs/elapsed} docs/s, {mbs} MB/s).",
                      file=sys.stderr)
        if args.less_logs:
            current = time.time()
            elapsed = current - proc_start
            mbs = total_bytes_processed/elapsed/1024/1024
            print(f"Processed {total_docs} documents",
                      f"({total_docs/elapsed} docs/s, {mbs} MB/s).",
                      file=sys.stderr)
        pool.close()
        pool.join()
        # let's merge
        # we could have done the merge incrementally but the dataset builder doesn't really do incremental merge efficiently
        merge_start = time.time()
        curr_keys = list(set([dataset.split(f"{args.output_prefix}_")[1].split("_")[0] for dataset in args.datasets]))
        output_bin_files = {}
        output_idx_files = {}
        builders = {}
        for key in curr_keys:
            output_bin_files[key] = "{}_{}_{}.bin".format(args.output_prefix,
                                                          key, level)
            output_idx_files[key] = "{}_{}_{}.idx".format(args.output_prefix,
                                                          key, level)

            builders[key] = indexed_dataset.make_builder(output_bin_files[key],
                                                  impl=args.dataset_impl,
                                                  vocab_size=vocab_size)
            for dataset in args.datasets:
              if dataset.startswith(f"{args.output_prefix}_{key}"):
                print ("doing dataset", dataset)
                builders[key].merge_file_(dataset)

        merge_end = time.time()
        print("Time to merge:", merge_end - merge_start)

        for key in curr_keys:
            builders[key].finalize(output_idx_files[key])
    
        for dataset in args.datasets:
          if dataset != f"{args.output_prefix}_{key}_{level}":
            os.unlink(f"{dataset}.bin")
            os.unlink(f"{dataset}.idx")

        print(f"Merged {len(args.datasets)} datasets to {args.output_prefix}")

      else: # original method, one reader and one writer and many workers
        print (f"Doing: {args.multiprocessing_type}")
        print("Opening", args.input)
        if nltk_available and args.split_sentences:
            nltk.download("punkt", quiet=True)
        level = "document"
        if args.split_sentences:
            level = "sentence"

        encoder = Encoder(args)
        vocab_size = build_tokenizer(args).vocab_size

        fin = open(args.input, 'r', encoding='utf-8')
        pool = multiprocessing.Pool(args.workers, initializer=encoder.initializer)
        if args.workers == 1:
          encoder.initializer()
          encoded_docs = map(encoder.encode, fin)
        else:
          encoded_docs = pool.imap(encoder.encode, fin, chunksize=args.chunksize)

        print(f"Vocab size: {vocab_size}")
        print(f"Output prefix: {args.output_prefix}")
        output_bin_files = {}
        output_idx_files = {}
        builders = {}
        for key in args.json_keys:
            output_bin_files[key] = "{}_{}_{}.bin".format(args.output_prefix,
                                                          key, level)
            output_idx_files[key] = "{}_{}_{}.idx".format(args.output_prefix,
                                                          key, level)
            builders[key] = indexed_dataset.make_builder(output_bin_files[key],
                                                  impl=args.dataset_impl,
                                                  vocab_size=vocab_size)

        startup_end = time.time()
        proc_start = time.time()
        total_bytes_processed = 0
        print("Time to startup:", startup_end - startup_start)

        for i, (doc, bytes_processed) in enumerate(encoded_docs, start=1):
            total_bytes_processed += bytes_processed
            for key, sentences in doc.items():
                if len(sentences) == 0:
                    continue
                for sentence in sentences:
                    builders[key].add_item(torch.IntTensor(sentence))
                builders[key].end_document()
            if not args.less_logs and (i % args.log_interval == 0):
                current = time.time()
                elapsed = current - proc_start
                mbs = total_bytes_processed/elapsed/1024/1024
                print(f"Processed {i} documents",
                      f"({i/elapsed} docs/s, {mbs} MB/s).",
                      file=sys.stderr)
        if args.less_logs:
>>>>>>> c71d870a
            current = time.time()
            elapsed = current - proc_start
            mbs = total_bytes_processed/elapsed/1024/1024
            print(f"Processed {i} documents",
<<<<<<< HEAD
                f"({i/elapsed} docs/s, {mbs} MB/s).",
                file=sys.stderr)

    for key in args.json_keys:
        builders[key].finalize(output_idx_files[key])
=======
                      f"({i/elapsed} docs/s, {mbs} MB/s).",
                      file=sys.stderr)
        for key in args.json_keys:
            builders[key].finalize(output_idx_files[key])

    print("Finished everything in:", time.time() - startup_start)
>>>>>>> c71d870a

if __name__ == '__main__':
  #import cProfile
  #cProfile.run('main()',  'restats')
  main()<|MERGE_RESOLUTION|>--- conflicted
+++ resolved
@@ -22,12 +22,6 @@
 import multiprocessing
 import os
 import sys
-<<<<<<< HEAD
-
-from megatron.data.indexed_dataset import best_fitting_dtype
-=======
-import threading
->>>>>>> c71d870a
 
 sys.path.append(os.path.abspath(os.path.join(os.path.dirname(__file__),
                                              os.path.pardir)))
@@ -44,7 +38,7 @@
 from megatron.data import indexed_dataset
 import threading
 from multiprocessing.connection import Connection
-
+from megatron.data.indexed_dataset import best_fitting_dtype
 from megatron.data.indexed_dataset import index_file_path, data_file_path
 
 # https://stackoverflow.com/questions/33139531/preserve-empty-lines-with-nltks-punkt-tokenizer
@@ -359,8 +353,7 @@
     args = parser.parse_args()
     args.keep_empty = False
 
-<<<<<<< HEAD
-=======
+
     if args.old_gpt_tokenize and args.tokenizer_type != 'GPT2BPETokenizer':
       print ("warning: old_gpt_tokenize only available for tokenizer-type == GPT2BPETokenizer")
       args.old_gpt_tokenize = False
@@ -371,7 +364,7 @@
     if args.datasets is not None and len(args.json_keys) > 1:
       raise RuntimeError("Merging datasets are performed only for one key at a time.")
 
->>>>>>> c71d870a
+
     if args.tokenizer_type.lower().startswith('bert'):
         if not args.split_sentences:
             print("Bert tokenizer detected, are you sure you don't want to split sentences?")
@@ -464,53 +457,7 @@
 def main():
     args = get_args()
     startup_start = time.time()
-<<<<<<< HEAD
-
-    print("Opening", args.input)
-    fin = open(args.input, 'r', encoding='utf-8')
-
-    if nltk_available and args.split_sentences:
-        nltk.download("punkt", quiet=True)
-
-    encoder = Encoder(args)
-    tokenizer = build_tokenizer(args)
-    pool = multiprocessing.Pool(args.workers, initializer=encoder.initializer)
-    encoded_docs = pool.imap(encoder.encode, fin, 25)
-    #encoded_docs = map(encoder.encode, fin)
-
-    level = "document"
-    if args.split_sentences:
-        level = "sentence"
-
-    print(f"Vocab size: {tokenizer.vocab_size}")
-    print(f"Output prefix: {args.output_prefix}")
-    output_bin_files = {}
-    output_idx_files = {}
-    builders = {}
-    for key in args.json_keys:
-        output_bin_files[key] = "{}_{}_{}.bin".format(args.output_prefix,
-                                                    key, level)
-        output_idx_files[key] = "{}_{}_{}.idx".format(args.output_prefix,
-                                                    key, level)
-        builders[key] = indexed_dataset.make_builder(output_bin_files[key],
-                                                     impl=args.dataset_impl,
-                                                     dtype=best_fitting_dtype(tokenizer.vocab_size))
-
-    startup_end = time.time()
-    proc_start = time.time()
-    total_bytes_processed = 0
-    print("Time to startup:", startup_end - startup_start)
-
-    for i, (doc, bytes_processed) in enumerate(encoded_docs, start=1):
-        total_bytes_processed += bytes_processed
-        for key, sentences in doc.items():
-            if len(sentences) == 0:
-                continue
-            for sentence in sentences:
-                builders[key].add_item(torch.IntTensor(sentence))
-            builders[key].end_document()
-        if i % args.log_interval == 0:
-=======
+
     if args.datasets is not None:
       startup_start = time.time()
       print("Merging",args.datasets)
@@ -812,25 +759,16 @@
                       f"({i/elapsed} docs/s, {mbs} MB/s).",
                       file=sys.stderr)
         if args.less_logs:
->>>>>>> c71d870a
             current = time.time()
             elapsed = current - proc_start
             mbs = total_bytes_processed/elapsed/1024/1024
             print(f"Processed {i} documents",
-<<<<<<< HEAD
-                f"({i/elapsed} docs/s, {mbs} MB/s).",
-                file=sys.stderr)
-
-    for key in args.json_keys:
-        builders[key].finalize(output_idx_files[key])
-=======
                       f"({i/elapsed} docs/s, {mbs} MB/s).",
                       file=sys.stderr)
         for key in args.json_keys:
             builders[key].finalize(output_idx_files[key])
 
     print("Finished everything in:", time.time() - startup_start)
->>>>>>> c71d870a
 
 if __name__ == '__main__':
   #import cProfile
