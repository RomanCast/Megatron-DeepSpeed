--- conflicted
+++ resolved
@@ -152,7 +152,6 @@
         # token types and add them as needed.
         self._tokentype_embeddings_key = 'tokentype_embeddings'
         if self.num_tokentypes > 0:
-<<<<<<< HEAD
             # Changed so that we add a token type corresponding to num_tokentypes + 1
             # self.tokentype_embeddings = torch.nn.Embedding(self.num_tokentypes,
             #                                                self.hidden_size)
@@ -160,10 +159,6 @@
                 self.num_tokentypes+1,
                 self.hidden_size,
                 padding_idx=self.num_tokentypes)
-=======
-            self.tokentype_embeddings = torch.nn.Embedding(
-                self.num_tokentypes, self.hidden_size)
->>>>>>> 2105ff38
             # Initialize the token-type embeddings.
             self.init_method(self.tokentype_embeddings.weight)
         else:
